# Changelog
All notable changes to this project will be documented in this file.

## [Unreleased]
### Added
- This changelog
- `Sparkle` class documentation to the readme
- Section about how the appcast works to the readme

### Changed

Much thanks to @stephenwade for his contributions to 0.10.0

- Cleaned up and added documentation comments throughout the code (@stephenwade)
- Renamed lots of identifiers throughout the project to remove "NetSparkle" (i.e., `NetSparkleAppCast` to `AppCast`, `NetSparkleConfiguration` to `Configuration`, etc.) (@stephenwade)
- Renamed property `UseSyncronizedForms` to `ShowsUIOnMainThread` to better represent what it does (@stephenwade)
- Renamed events `CloseWPFSoftware` and `CloseWPFSoftwareAsync` to `CloseApplication` and `CloseApplicationAsync` (@stephenwade)
    - These events are now always run, if present (instead of only on `RunningFromWPF`)
    - If one of these events is set, it will be run instead of quitting your app (to allow you a custom quit procedure), so these events should take care of quitting your app.
- Renamed `DSAVerificator` to `DSAChecker` (@stephenwade)
<<<<<<< HEAD
- Folder output changed to be more organized
=======
- Updated LICENSE file
>>>>>>> 84fc6275

### Removed
- deprecated property `EnableSilentMode`
- property `RunningFromWPF`

## [0.9.1.1] - 2017-06-06
### Added
- `ClearOldInstallers` Action that you can implement on your own to remove old installers. Use this if you download installers to a custom folder and need to erase them later.

### Changed
- Fixed compilation issue with `EnableSilentMode` (not sure how I never came across this!)

## [0.9.1] - 2017-03-30
### Added
- `UpdateSize` to `NetSparkleAppCastItem`, analogous to the `length` field within the `<enclosure>` tag
- `IsCriticalUpdate` to `NetSparkleAppCastItem`
    - To use, add `sparkle:criticalUpdate="true"` as an attribute to the `<enclosure>` tag
    - When any update that the user needs is marked as critical, the skip and remind me later buttons are disabled
    - When an update is marked as critical, the release notes for that version state that the update is critical
    - To do something about a critical update in your own software, check `Sparkle.LatestAppCastItems` or `Sparkle.UpdateMarkedCritical` to see if an update in the list of updates that the user needs is critical

## [0.9] - 2017-03-28
### Added
- Several more diagnostic messages for debugging on the console
- New `SilentMode` option to allow for the "normal" update process (`NotSilent`), completely silent updates (`DownloadAndInstall`), or silent downloads that you as the developer initiate the start of the update manually (`DownloadNoInstall`)
    - `DownloadAndInstall` may be quite jarring to your users if you don't tell them the software is about to quit to restart. Use `AboutToExitForInstallerRun` or `AboutToExitForInstallerRunAsync` to monitor for these events.
    - For proper `DownloadNoInstall` use, monitor the `DownloadedFileReady` event to know when things are ready. At some later time, call `_sparkle.ShowUpdateNeededUI(true);` to show the software update window. You may want to monitor other events as well to keep your user from performing another update check while a software update is downloading.
- `TmpDownloadFilePath` to redirect the download location. This should be a folder, not a full path. Note that you still need to manually delete files that are downloaded here.

### Changed
- Deprecated EnableSilentMode in lieu of SilentMode
- Stopped the software from redownloading the installer if it already exists on disk (saves bandwidth and time on the user's part)
    - Note that NetSparkle does not perform resumable downloads in between software instances
- Fixed potential infinite software update download loop if the software keeps downloading corrupted files (corrupt files or ones that don't pass the DSA check).

[Unreleased]: https://github.com/Deadpikle/NetSparkle/compare/c5e1e49...develop
[0.9.1.1]: https://github.com/Deadpikle/NetSparkle/compare/e0f5004...c5e1e49
[0.9.1]: https://github.com/Deadpikle/NetSparkle/compare/7d679f0...e0f5004
[0.9]: https://github.com/Deadpikle/NetSparkle/compare/8034ec2...7d679f0<|MERGE_RESOLUTION|>--- conflicted
+++ resolved
@@ -18,11 +18,8 @@
     - These events are now always run, if present (instead of only on `RunningFromWPF`)
     - If one of these events is set, it will be run instead of quitting your app (to allow you a custom quit procedure), so these events should take care of quitting your app.
 - Renamed `DSAVerificator` to `DSAChecker` (@stephenwade)
-<<<<<<< HEAD
 - Folder output changed to be more organized
-=======
 - Updated LICENSE file
->>>>>>> 84fc6275
 
 ### Removed
 - deprecated property `EnableSilentMode`
